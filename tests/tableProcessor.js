--- conflicted
+++ resolved
@@ -1,16 +1,13 @@
 /* jslint node: true */
 'use strict';
-<<<<<<< HEAD
 var assert = require('assert');
-
+var _ = require('lodash');
+var sinon = require('sinon');
 var TableProcessor = require('../src/tableProcessor');
 
 describe('TableProcessor', function () {
 
-  function noop(){}
-
   var defaultLayout, contextFake, writerFake;
-
 
   beforeEach(function(){
     defaultLayout = {
@@ -41,7 +38,7 @@
     };
 
     contextFake = {
-      moveDown: noop
+      moveDown: _.noop
     };
 
     writerFake = {
@@ -53,12 +50,12 @@
         addVectorCallCount ++;
       },
       tracker: {
-        startTracking: noop,
-        stopTracking: noop
+        startTracking: _.noop,
+        stopTracking: _.noop
       }
     };
 
-  })
+  });
 
 
   it('should use the line colors function (regression #161)', function () {
@@ -123,16 +120,6 @@
     assert.equal(addVectorCallCount, 4)
   });
 
-
-=======
-
-var assert = require('assert');
-var TableProcessor = require('../src/tableProcessor');
-
-var _ = {};
-_.noop = function () {}; // TODO use lodash
-
-describe('tableProcessor', function () {
   describe('header with nested table (issue #199)', function () {
     it('should not remove the repeatable of the outer table when nested table ends', function () {
 
@@ -156,7 +143,6 @@
       };
 
       var header = {};
-      var popFromRepeatablesCallCount = 0; // TODO use sinon spy
 
       var nestedTableNode = fakeTableNode();
       nestedTableNode.table.body = [['nested table cell']];
@@ -180,9 +166,7 @@
           stopTracking: _.noop
         },
         addVector: _.noop,
-        popFromRepeatables: function() {
-          popFromRepeatablesCallCount++;
-        },
+        popFromRepeatables: sinon.spy(),
         pushToRepeatables: function(repeatable) {
           assert.equal(repeatable, header);
         },
@@ -202,11 +186,10 @@
       nestedTableProcessor.beginTable(fakeWriter);
       nestedTableProcessor.endRow(0, fakeWriter, pageBreaks);
       nestedTableProcessor.endTable(fakeWriter);
-      assert.equal(popFromRepeatablesCallCount, 0);
+      assert.equal(fakeWriter.popFromRepeatables.callCount, 0);
 
       tableProcessor.endTable(fakeWriter);
-      assert.equal(popFromRepeatablesCallCount, 1);
+      assert.equal(fakeWriter.popFromRepeatables.callCount, 1);
     });
   });
->>>>>>> a5f9b069
 });