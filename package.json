--- conflicted
+++ resolved
@@ -24,20 +24,6 @@
     "gulp": "^3.9.1",
     "gulp-jshint": "^2.0.4",
     "gulp-rename": "^1.2.2",
-<<<<<<< HEAD
-    "gulp-replace": "^0.5.3",
-    "gulp-sourcemaps": "^1.5.2",
-    "gulp-spawn-mocha": "^2.0.1",
-    "gulp-uglify": "^1.2.0",
-    "gulp-util": "^3.0.4",
-    "gulp-webpack": "^1.4.0",
-    "json-loader": "^0.5.1",
-    "sinon": "~1.12.2",
-    "string-replace-webpack-plugin": "0.0.1",
-    "transform-loader": "^0.2.3",
-    "brfs": "^1.4.0",
-    "webpack": "^1.8.9"
-=======
     "gulp-replace": "^0.5.4",
     "gulp-sourcemaps": "^1.9.1",
     "gulp-spawn-mocha": "^3.1.0",
@@ -46,9 +32,10 @@
     "json-loader": "^0.5.4",
     "sinon": "^1.17.6",
     "string-replace-webpack-plugin": "^0.0.4",
+    "transform-loader": "^0.2.3",
+    "brfs": "^1.4.0",    
     "webpack": "^1.13.3",
 		"webpack-stream": "^3.2.0"
->>>>>>> f419a188
   },
   "scripts": {
     "test": "gulp"
