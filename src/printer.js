--- conflicted
+++ resolved
@@ -571,7 +571,7 @@
 }
 
 function renderImage(image, x, y, pdfKitDoc) {
-<<<<<<< HEAD
+	pdfKitDoc.opacity(image.opacity || 1);
 	if (image.xImage) {
 		renderXImage(image, pdfKitDoc);
 	} else {
@@ -579,12 +579,6 @@
 		if (image.link) {
 			pdfKitDoc.link(image.x, image.y, image._width, image._height, image.link);
 		}
-=======
-	pdfKitDoc.opacity(image.opacity || 1);
-	pdfKitDoc.image(image.image, image.x, image.y, {width: image._width, height: image._height});
-	if (image.link) {
-		pdfKitDoc.link(image.x, image.y, image._width, image._height, image.link);
->>>>>>> 96cc8b68
 	}
 }
 
