/*eslint no-unused-vars: ["error", {"args": "none"}]*/
'use strict';

var PdfKitEngine = require('./pdfKitEngine');
var FontProvider = require('./fontProvider');
var LayoutBuilder = require('./layoutBuilder');
var sizes = require('./standardPageSizes');
var ImageMeasure = require('./imageMeasure');
var textDecorator = require('./textDecorator');
var TextTools = require('./textTools');
var isFunction = require('./helpers').isFunction;
var isString = require('./helpers').isString;
var isNumber = require('./helpers').isNumber;
var isBoolean = require('./helpers').isBoolean;
var isArray = require('./helpers').isArray;
var isUndefined = require('./helpers').isUndefined;

////////////////////////////////////////
// PdfPrinter

/**
 * @class Creates an instance of a PdfPrinter which turns document definition into a pdf
 *
 * @param {Object} fontDescriptors font definition dictionary
 *
 * @example
 * var fontDescriptors = {
 *	Roboto: {
 *		normal: 'fonts/Roboto-Regular.ttf',
 *		bold: 'fonts/Roboto-Medium.ttf',
 *		italics: 'fonts/Roboto-Italic.ttf',
 *		bolditalics: 'fonts/Roboto-MediumItalic.ttf'
 *	}
 * };
 *
 * var printer = new PdfPrinter(fontDescriptors);
 */
function PdfPrinter(fontDescriptors) {
	this.fontDescriptors = fontDescriptors;
}

/**
 * Executes layout engine for the specified document and renders it into a pdfkit document
 * ready to be saved.
 *
 * @param {Object} docDefinition document definition
 * @param {Object} docDefinition.content an array describing the pdf structure (for more information take a look at the examples in the /examples folder)
 * @param {Object} [docDefinition.defaultStyle] default (implicit) style definition
 * @param {Object} [docDefinition.styles] dictionary defining all styles which can be used in the document
 * @param {Object} [docDefinition.pageSize] page size (pdfkit units, A4 dimensions by default)
 * @param {Number} docDefinition.pageSize.width width
 * @param {Number} docDefinition.pageSize.height height
 * @param {Object} [docDefinition.pageMargins] page margins (pdfkit units)
 * @param {Number} docDefinition.maxPagesNumber maximum number of pages to render
 *
 * @example
 *
 * var docDefinition = {
 * 	info: {
 *		title: 'awesome Document',
 *		author: 'john doe',
 *		subject: 'subject of document',
 *		keywords: 'keywords for document',
 * 	},
 *	content: [
 *		'First paragraph',
 *		'Second paragraph, this time a little bit longer',
 *		{ text: 'Third paragraph, slightly bigger font size', fontSize: 20 },
 *		{ text: 'Another paragraph using a named style', style: 'header' },
 *		{ text: ['playing with ', 'inlines' ] },
 *		{ text: ['and ', { text: 'restyling ', bold: true }, 'them'] },
 *	],
 *	styles: {
 *		header: { fontSize: 30, bold: true }
 *	}
 * }
 *
 * var pdfKitDoc = printer.createPdfKitDocument(docDefinition);
 *
 * pdfKitDoc.pipe(fs.createWriteStream('sample.pdf'));
 * pdfKitDoc.end();
 *
 * @return {Object} a pdfKit document object which can be saved or encode to data-url
 */
PdfPrinter.prototype.createPdfKitDocument = function (docDefinition, options) {
	options = options || {};

	var pageSize = fixPageSize(docDefinition.pageSize, docDefinition.pageOrientation);
	var compressPdf = isBoolean(docDefinition.compress) ? docDefinition.compress : true;
	var bufferPages = options.bufferPages || false;

<<<<<<< HEAD
	this.pdfKitDoc = PdfKitEngine.createPdfDocument({size: [pageSize.width, pageSize.height], bufferPages: bufferPages, autoFirstPage: false, compress: compressPdf});
	setMetadata(docDefinition, this.pdfKitDoc);

	this.fontProvider = new FontProvider(this.fontDescriptors, this.pdfKitDoc);

	docDefinition.images = docDefinition.images || {};

	var builder = new LayoutBuilder(pageSize, fixPageMargins(docDefinition.pageMargins || 40), new ImageMeasure(this.pdfKitDoc, docDefinition.images));

	registerDefaultTableLayouts(builder);
	if (options.tableLayouts) {
		builder.registerTableLayouts(options.tableLayouts);
	}

	var pages = builder.layoutDocument(docDefinition.content, this.fontProvider, docDefinition.styles || {}, docDefinition.defaultStyle || {fontSize: 12, font: 'Roboto'}, docDefinition.background, docDefinition.header, docDefinition.footer, docDefinition.images, docDefinition.watermark, docDefinition.pageBreakBefore);
	var maxNumberPages = docDefinition.maxPagesNumber || -1;
	if (isNumber(maxNumberPages) && maxNumberPages > -1) {
		pages = pages.slice(0, maxNumberPages);
	}

	// if pageSize.height is set to Infinity, calculate the actual height of the page that
	// was laid out using the height of each of the items in the page.
	if (pageSize.height === Infinity) {
		var pageHeight = calculatePageHeight(pages, docDefinition.pageMargins);
		this.pdfKitDoc.options.size = [pageSize.width, pageHeight];
	}
=======
	if (docDefinition.pageOrientation === 'landscape') {
		pageSize = {
			width: pageSize.height,
			height: pageSize.width
		};
	}
	pageSize.orientation = docDefinition.pageOrientation === 'landscape'
		? docDefinition.pageOrientation
		: 'portrait';

	this.pdfKitDoc = new PdfKit({
		size: [
			pageSize.width, pageSize.height
		],
		compress: false
	});
	this.pdfKitDoc.info.Producer = 'pdfmake';
	this.pdfKitDoc.info.Creator = 'pdfmake';
	this.fontProvider = new FontProvider(this.fontDescriptors, this.pdfKitDoc);

	docDefinition.images = docDefinition.images || {};

	var builder = new LayoutBuilder(pageSize, fixPageMargins(docDefinition.pageMargins || 40), new ImageMeasure(this.pdfKitDoc, docDefinition.images));

	registerDefaultTableLayouts(builder);
	if (options.tableLayouts) {
		builder.registerTableLayouts(options.tableLayouts);
	}

	var pages = builder.layoutDocument(docDefinition.content, this.fontProvider, docDefinition.styles || {}, docDefinition.defaultStyle || {
		fontSize: 12,
		font: 'Roboto'
	}, docDefinition.background, docDefinition.header, docDefinition.footer, docDefinition.images, docDefinition.watermark, docDefinition.pageBreakBefore);
>>>>>>> 441e2477

	renderPages(pages, this.fontProvider, this.pdfKitDoc, options.progressCallback);

	if (options.autoPrint) {
<<<<<<< HEAD
		var printActionRef = this.pdfKitDoc.ref({
			Type: 'Action',
			S: 'Named',
			N: 'Print'
		});
		this.pdfKitDoc._root.data.OpenAction = printActionRef;
		printActionRef.end();
	}
	return this.pdfKitDoc;
};

function setMetadata(docDefinition, pdfKitDoc) {
	// PDF standard has these properties reserved: Title, Author, Subject, Keywords,
	// Creator, Producer, CreationDate, ModDate, Trapped.
	// To keep the pdfmake api consistent, the info field are defined lowercase.
	// Custom properties don't contain a space.
	function standardizePropertyKey(key) {
		var standardProperties = ['Title', 'Author', 'Subject', 'Keywords',
			'Creator', 'Producer', 'CreationDate', 'ModDate', 'Trapped'];
		var standardizedKey = key.charAt(0).toUpperCase() + key.slice(1);
		if (standardProperties.indexOf(standardizedKey) !== -1) {
			return standardizedKey;
		}

		return key.replace(/\s+/g, '');
	}

	pdfKitDoc.info.Producer = 'pdfmake';
	pdfKitDoc.info.Creator = 'pdfmake';

	if (docDefinition.info) {
		for (var key in docDefinition.info) {
			var value = docDefinition.info[key];
			if (value) {
				key = standardizePropertyKey(key);
				pdfKitDoc.info[key] = value;
			}
		}
	}
}

function calculatePageHeight(pages, margins) {
	function getItemHeight(item) {
		if (isFunction(item.item.getHeight)) {
			return item.item.getHeight();
		} else if (item.item._height) {
			return item.item._height;
		} else {
			// TODO: add support for next item types
			return 0;
		}
	}

	function getBottomPosition(item) {
		var top = item.item.y;
		var height = getItemHeight(item);
		return top + height;
	}

	var fixedMargins = fixPageMargins(margins || 40);
	var height = fixedMargins.top;

	pages.forEach(function (page) {
		page.items.forEach(function (item) {
			var bottomPosition = getBottomPosition(item);
			if (bottomPosition > height) {
				height = bottomPosition;
			}
=======
		var jsRef = this.pdfKitDoc.ref({S: 'JavaScript', JS: new StringObject('this.print\\(true\\);')});
		var namesRef = this.pdfKitDoc.ref({
			Names: [
				new StringObject('EmbeddedJS'),
				new PDFReference(this.pdfKitDoc, jsRef.id)
			]
>>>>>>> 441e2477
		});
	});

	height += fixedMargins.bottom;

	return height;
}

function fixPageSize(pageSize, pageOrientation) {
	function isNeedSwapPageSizes(pageOrientation) {
		if (isString(pageOrientation)) {
			pageOrientation = pageOrientation.toLowerCase();
			return ((pageOrientation === 'portrait') && (size.width > size.height)) ||
				((pageOrientation === 'landscape') && (size.width < size.height));
		}
		return false;
	}

	// if pageSize.height is set to auto, set the height to infinity so there are no page breaks.
	if (pageSize && pageSize.height === 'auto') {
		pageSize.height = Infinity;
	}

	var size = pageSize2widthAndHeight(pageSize || 'A4');
	if (isNeedSwapPageSizes(pageOrientation)) { // swap page sizes
		size = {width: size.height, height: size.width};
	}
	size.orientation = size.width > size.height ? 'landscape' : 'portrait';
	return size;
}

PdfPrinter.prototype.computeDocumentLayout = function(docDefinition, options) {
	options = options || {};

	var pageSize = pageSize2widthAndHeight(docDefinition.pageSize || 'a4');

	if (docDefinition.pageOrientation === 'landscape') {
		pageSize = {
			width: pageSize.height,
			height: pageSize.width
		};
	}
	pageSize.orientation = docDefinition.pageOrientation === 'landscape'
		? docDefinition.pageOrientation
		: 'portrait';

	this.pdfKitDoc = new PdfKit({
		size: [
			pageSize.width, pageSize.height
		],
		compress: false
	});
	this.pdfKitDoc.info.Producer = 'pdfmake';
	this.pdfKitDoc.info.Creator = 'pdfmake';
	this.fontProvider = new FontProvider(this.fontDescriptors, this.pdfKitDoc);

	docDefinition.images = docDefinition.images || {};

	var builder = new LayoutBuilder(pageSize, fixPageMargins(docDefinition.pageMargins || 40), new ImageMeasure(this.pdfKitDoc, docDefinition.images));

	registerDefaultTableLayouts(builder);
	if (options.tableLayouts) {
		builder.registerTableLayouts(options.tableLayouts);
	}

	var pages = builder.layoutDocument(docDefinition.content, this.fontProvider, docDefinition.styles || {}, docDefinition.defaultStyle || {
		fontSize: 12,
		font: 'Roboto'
	}, docDefinition.background, docDefinition.header, docDefinition.footer, docDefinition.images, docDefinition.watermark, docDefinition.pageBreakBefore);

	return builder.writer.context();
};

function fixPageMargins(margin) {
<<<<<<< HEAD
	if (!margin) {
		return null;
	}

	if (isNumber(margin)) {
		margin = {left: margin, right: margin, top: margin, bottom: margin};
	} else if (isArray(margin)) {
		if (margin.length === 2) {
			margin = {left: margin[0], top: margin[1], right: margin[0], bottom: margin[1]};
		} else if (margin.length === 4) {
			margin = {left: margin[0], top: margin[1], right: margin[2], bottom: margin[3]};
		} else {
			throw 'Invalid pageMargins definition';
		}
	}
=======
	if (!margin)
		return null;

	if (typeof margin === 'number' || margin instanceof Number) {
		margin = {
			left: margin,
			right: margin,
			top: margin,
			bottom: margin
		};
	} else if (margin instanceof Array) {
		if (margin.length === 2) {
			margin = {
				left: margin[0],
				top: margin[1],
				right: margin[0],
				bottom: margin[1]
			};
		} else if (margin.length === 4) {
			margin = {
				left: margin[0],
				top: margin[1],
				right: margin[2],
				bottom: margin[3]
			};
		} else
			throw 'Invalid pageMargins definition';
		}
>>>>>>> 441e2477

	return margin;
}

function registerDefaultTableLayouts(layoutBuilder) {
	layoutBuilder.registerTableLayouts({
		noBorders: {
<<<<<<< HEAD
			hLineWidth: function (i) {
				return 0;
			},
			vLineWidth: function (i) {
				return 0;
			},
			paddingLeft: function (i) {
				return i && 4 || 0;
			},
			paddingRight: function (i, node) {
				return (i < node.table.widths.length - 1) ? 4 : 0;
			}
		},
		headerLineOnly: {
			hLineWidth: function (i, node) {
				if (i === 0 || i === node.table.body.length) {
					return 0;
				}
				return (i === node.table.headerRows) ? 2 : 0;
			},
			vLineWidth: function (i) {
				return 0;
			},
			paddingLeft: function (i) {
				return i === 0 ? 0 : 8;
			},
			paddingRight: function (i, node) {
				return (i === node.table.widths.length - 1) ? 0 : 8;
			}
		},
		lightHorizontalLines: {
			hLineWidth: function (i, node) {
				if (i === 0 || i === node.table.body.length) {
					return 0;
				}
				return (i === node.table.headerRows) ? 2 : 1;
			},
			vLineWidth: function (i) {
				return 0;
			},
			hLineColor: function (i) {
				return i === 1 ? 'black' : '#aaa';
			},
			paddingLeft: function (i) {
				return i === 0 ? 0 : 8;
			},
			paddingRight: function (i, node) {
				return (i === node.table.widths.length - 1) ? 0 : 8;
			}
		}
	});
}

function pageSize2widthAndHeight(pageSize) {
	if (isString(pageSize)) {
		var size = sizes[pageSize.toUpperCase()];
		if (!size) {
			throw 'Page size ' + pageSize + ' not recognized';
		}
		return {width: size[0], height: size[1]};
	}

	return pageSize;
=======
			hLineWidth: function(i) {
				return 0;
			},
			vLineWidth: function(i) {
				return 0;
			},
			paddingLeft: function(i) {
				return i && 4 || 0;
			},
			paddingRight: function(i, node) {
				return (i < node.table.widths.length - 1)
					? 4
					: 0;
			}
		},
		headerLineOnly: {
			hLineWidth: function(i, node) {
				if (i === 0 || i === node.table.body.length)
					return 0;
				return (i === node.table.headerRows)
					? 2
					: 0;
			},
			vLineWidth: function(i) {
				return 0;
			},
			paddingLeft: function(i) {
				return i === 0
					? 0
					: 8;
			},
			paddingRight: function(i, node) {
				return (i === node.table.widths.length - 1)
					? 0
					: 8;
			}
		},
		lightHorizontalLines: {
			hLineWidth: function(i, node) {
				if (i === 0 || i === node.table.body.length)
					return 0;
				return (i === node.table.headerRows)
					? 2
					: 1;
			},
			vLineWidth: function(i) {
				return 0;
			},
			hLineColor: function(i) {
				return i === 1
					? 'black'
					: '#aaa';
			},
			paddingLeft: function(i) {
				return i === 0
					? 0
					: 8;
			},
			paddingRight: function(i, node) {
				return (i === node.table.widths.length - 1)
					? 0
					: 8;
			}
		}
	});
}

var defaultLayout = {
	hLineWidth: function(i, node) {
		return 1;
	}, //return node.table.headerRows && i === node.table.headerRows && 3 || 0; },
	vLineWidth: function(i, node) {
		return 1;
	},
	hLineColor: function(i, node) {
		return 'black';
	},
	vLineColor: function(i, node) {
		return 'black';
	},
	paddingLeft: function(i, node) {
		return 4;
	}, //i && 4 || 0; },
	paddingRight: function(i, node) {
		return 4;
	}, //(i < node.table.widths.length - 1) ? 4 : 0; },
	paddingTop: function(i, node) {
		return 2;
	},
	paddingBottom: function(i, node) {
		return 2;
	}
};

function pageSize2widthAndHeight(pageSize) {
	if (typeof pageSize == 'string' || pageSize instanceof String) {
		var size = sizes[pageSize.toUpperCase()];
		if (!size)
			throw('Page size ' + pageSize + ' not recognized');
		return {width: size[0], height: size[1]};
	}

	return pageSize;
}

function StringObject(str) {
	this.isString = true;
	this.toString = function() {
		return str;
	};
>>>>>>> 441e2477
}

function updatePageOrientationInOptions(currentPage, pdfKitDoc) {
	var previousPageOrientation = pdfKitDoc.options.size[0] > pdfKitDoc.options.size[1]
		? 'landscape'
		: 'portrait';

	if (currentPage.pageSize.orientation !== previousPageOrientation) {
		var width = pdfKitDoc.options.size[0];
		var height = pdfKitDoc.options.size[1];
		pdfKitDoc.options.size = [height, width];
	}
}

<<<<<<< HEAD
function renderPages(pages, fontProvider, pdfKitDoc, progressCallback) {
	pdfKitDoc._pdfMakePages = pages;
	pdfKitDoc.addPage();

	var totalItems = 0;
	if (progressCallback) {
		pages.forEach(function (page) {
			totalItems += page.items.length;
		});
	}

	var renderedItems = 0;
	progressCallback = progressCallback || function () {};

=======
function renderPages(pages, fontProvider, pdfKitDoc) {
	pdfKitDoc._pdfMakePages = pages;
>>>>>>> 441e2477
	for (var i = 0; i < pages.length; i++) {
		if (i > 0) {
			updatePageOrientationInOptions(pages[i], pdfKitDoc);
			pdfKitDoc.addPage(pdfKitDoc.options);
		}

		var page = pages[i];
		for (var ii = 0, il = page.items.length; ii < il; ii++) {
			var item = page.items[ii];
			switch (item.type) {
				case 'vector':
					renderVector(item.item, pdfKitDoc);
					break;
<<<<<<< HEAD
				case 'line':
					renderLine(item.item, item.item.x, item.item.y, pdfKitDoc);
					break;
				case 'image':
					renderImage(item.item, item.item.x, item.item.y, pdfKitDoc);
					break;
				case 'beginClip':
					beginClip(item.item, pdfKitDoc);
					break;
				case 'endClip':
					endClip(pdfKitDoc);
					break;
			}
			renderedItems++;
			progressCallback(renderedItems / totalItems);
=======

				case 'line':
					renderLine(item.item, item.item.x, item.item.y, pdfKitDoc);
					break;

				case 'image':
					renderImage(item.item, item.item.x, item.item.y, pdfKitDoc);
					break;
			}
>>>>>>> 441e2477
		}
		if (page.watermark) {
			renderWatermark(page, pdfKitDoc);
		}
<<<<<<< HEAD
=======

		fontProvider.setFontRefsToPdfDoc();
>>>>>>> 441e2477
	}
}

function renderLine(line, x, y, pdfKitDoc) {
	function preparePageNodeRefLine(_pageNodeRef, inline) {
		var newWidth;
		var diffWidth;
		var textTools = new TextTools(null);

		if (isUndefined(_pageNodeRef.positions)) {
			throw 'Page reference id not found';
		}

		var pageNumber = _pageNodeRef.positions[0].pageNumber.toString();

		inline.text = pageNumber;
		inline.linkToPage = pageNumber;
		newWidth = textTools.widthOfString(inline.text, inline.font, inline.fontSize, inline.characterSpacing, inline.fontFeatures);
		diffWidth = inline.width - newWidth;
		inline.width = newWidth;

		switch (inline.alignment) {
			case 'right':
				inline.x += diffWidth;
				break;
			case 'center':
				inline.x += diffWidth / 2;
				break;
		}
	}

	if (line._pageNodeRef) {
		preparePageNodeRefLine(line._pageNodeRef, line.inlines[0]);
	}

	x = x || 0;
	y = y || 0;

	var lineHeight = line.getHeight();
	var ascenderHeight = line.getAscenderHeight();
	var descent = lineHeight - ascenderHeight;

	textDecorator.drawBackground(line, x, y, pdfKitDoc);

	//TODO: line.optimizeInlines();
	for (var i = 0, l = line.inlines.length; i < l; i++) {
		var inline = line.inlines[i];
		var shiftToBaseline = lineHeight - ((inline.font.ascender / 1000) * inline.fontSize) - descent;

		if (inline._pageNodeRef) {
			preparePageNodeRefLine(inline._pageNodeRef, inline);
		}

		var options = {
			lineBreak: false,
			textWidth: inline.width,
			characterSpacing: inline.characterSpacing,
			wordCount: 1,
			link: inline.link
		};

<<<<<<< HEAD
		if (inline.fontFeatures) {
			options.features = inline.fontFeatures;
		}

		pdfKitDoc.fill(inline.color || 'black');
=======
		var encoded = inline.font.encode(inline.text);
		pdfKitDoc.addContent('BT');
>>>>>>> 441e2477

		pdfKitDoc._font = inline.font;
		pdfKitDoc.fontSize(inline.fontSize);
		pdfKitDoc.text(inline.text, x + inline.x, y + shiftToBaseline, options);

<<<<<<< HEAD
		if (inline.linkToPage) {
			var _ref = pdfKitDoc.ref({Type: 'Action', S: 'GoTo', D: [inline.linkToPage, 0, 0]}).end();
			pdfKitDoc.annotate(x + inline.x, y + shiftToBaseline, inline.width, inline.height, {Subtype: 'Link', Dest: [inline.linkToPage - 1, 'XYZ', null, null, null]});
		}
=======
		pdfKitDoc.addContent('<' + encoded.encodedText + '> Tj');
>>>>>>> 441e2477

	}

	textDecorator.drawDecorations(line, x, y, pdfKitDoc);
}

function renderWatermark(page, pdfKitDoc) {
	var watermark = page.watermark;

	pdfKitDoc.fill(watermark.color);
	pdfKitDoc.opacity(watermark.opacity);

	pdfKitDoc.save();

<<<<<<< HEAD
	var angle = Math.atan2(pdfKitDoc.page.height, pdfKitDoc.page.width) * -180 / Math.PI;
	pdfKitDoc.rotate(angle, {origin: [pdfKitDoc.page.width / 2, pdfKitDoc.page.height / 2]});

	var x = pdfKitDoc.page.width / 2 - watermark.size.size.width / 2;
	var y = pdfKitDoc.page.height / 2 - watermark.size.size.height / 4;

	pdfKitDoc._font = watermark.font;
	pdfKitDoc.fontSize(watermark.size.fontSize);
	pdfKitDoc.text(watermark.text, x, y, {lineBreak: false});

	pdfKitDoc.restore();
}

function renderVector(vector, pdfKitDoc) {
=======
	var angle = Math.atan2(pdfKitDoc.page.height, pdfKitDoc.page.width) * 180 / Math.PI;
	pdfKitDoc.rotate(angle, {
		origin: [
			pdfKitDoc.page.width / 2,
			pdfKitDoc.page.height / 2
		]
	});

	var encoded = watermark.font.encode(watermark.text);
	pdfKitDoc.addContent('BT');
	pdfKitDoc.addContent('' + (pdfKitDoc.page.width / 2 - watermark.size.size.width / 2) + ' ' + (pdfKitDoc.page.height / 2 - watermark.size.size.height / 4) + ' Td');
	pdfKitDoc.addContent('/' + encoded.fontId + ' ' + watermark.size.fontSize + ' Tf');
	pdfKitDoc.addContent('<' + encoded.encodedText + '> Tj');
	pdfKitDoc.addContent('ET');
	pdfKitDoc.restore();
}

function renderVector(vector, pdfDoc) {
	if (vector.type.startsWith('x-')) {
		return renderXVector(vector, pdfDoc);
	}

>>>>>>> 441e2477
	//TODO: pdf optimization (there's no need to write all properties everytime)
	pdfKitDoc.lineWidth(vector.lineWidth || 1);
	if (vector.dash) {
		pdfKitDoc.dash(vector.dash.length, {space: vector.dash.space || vector.dash.length, phase: vector.dash.phase || 0});
	} else {
		pdfKitDoc.undash();
	}
	pdfKitDoc.lineJoin(vector.lineJoin || 'miter');
	pdfKitDoc.lineCap(vector.lineCap || 'butt');

	//TODO: clipping

	switch (vector.type) {
		case 'ellipse':
			pdfKitDoc.ellipse(vector.x, vector.y, vector.r1, vector.r2);
			break;
		case 'rect':
			if (vector.r) {
				pdfKitDoc.roundedRect(vector.x, vector.y, vector.w, vector.h, vector.r);
			} else {
				pdfKitDoc.rect(vector.x, vector.y, vector.w, vector.h);
			}

			if (vector.linearGradient) {
				var gradient = pdfKitDoc.linearGradient(vector.x, vector.y, vector.x + vector.w, vector.y);
				var step = 1 / (vector.linearGradient.length - 1);

				for (var i = 0; i < vector.linearGradient.length; i++) {
					gradient.stop(i * step, vector.linearGradient[i]);
				}

				vector.color = gradient;
			}
			break;
		case 'line':
			pdfKitDoc.moveTo(vector.x1, vector.y1);
			pdfKitDoc.lineTo(vector.x2, vector.y2);
			break;
		case 'polyline':
			if (vector.points.length === 0) {
				break;
			}

			pdfKitDoc.moveTo(vector.points[0].x, vector.points[0].y);
			for (var i = 1, l = vector.points.length; i < l; i++) {
				pdfKitDoc.lineTo(vector.points[i].x, vector.points[i].y);
			}

			if (vector.points.length > 1) {
				var p1 = vector.points[0];
				var pn = vector.points[vector.points.length - 1];

				if (vector.closePath || p1.x === pn.x && p1.y === pn.y) {
					pdfKitDoc.closePath();
				}
			}
			break;
		case 'path':
			pdfKitDoc.path(vector.d);
			break;
	}

	if (vector.color && vector.lineColor) {
		pdfKitDoc.fillColor(vector.color, vector.fillOpacity || 1);
		pdfKitDoc.strokeColor(vector.lineColor, vector.strokeOpacity || 1);
		pdfKitDoc.fillAndStroke();
	} else if (vector.color) {
		pdfKitDoc.fillColor(vector.color, vector.fillOpacity || 1);
		pdfKitDoc.fill();
	} else {
		pdfKitDoc.strokeColor(vector.lineColor || 'black', vector.strokeOpacity || 1);
		pdfKitDoc.stroke();
	}
}

function renderImage(image, x, y, pdfKitDoc) {
<<<<<<< HEAD
	pdfKitDoc.image(image.image, image.x, image.y, {width: image._width, height: image._height});
	if (image.link) {
		pdfKitDoc.link(image.x, image.y, image._width, image._height, image.link);
	}
}

function beginClip(rect, pdfKitDoc) {
	pdfKitDoc.save();
	pdfKitDoc.addContent('' + rect.x + ' ' + rect.y + ' ' + rect.width + ' ' + rect.height + ' re');
	pdfKitDoc.clip();
}

function endClip(pdfKitDoc) {
	pdfKitDoc.restore();
}
=======
	if (image.xImage) {
			renderXImage(image, pdfKitDoc);
	} else {
		pdfKitDoc.image(image.image, image.x, image.y, {
			width: image._width,
			height: image._height
		});
	}
}

/*
 * Extended handlers - Mobifilia
 */
function renderXImage(image, pdfDoc) {
	pdfDoc.save();
	if (image.rotation !== 0) {
		docTransformRotate(image.rotation, image.rotationOrigin, pdfDoc);
	}

	pdfDoc.image(image.image, image.x, image.y, {
		width: image._width,
		height: image._height
	});
	pdfDoc.restore();
}

function docTransformRotate(angle, origin, pdfDoc) {
	var angle = (angle * -1).toFixed(2);

	if ((origin !== null) && (origin !== undefined)) {
		pdfDoc.rotate(angle, {
			origin: [origin.x, origin.y]
		});
	} else {
		pdfDoc.rotate(angle);
	}
}

function renderXVector(vector, pdfDoc) {
	switch (vector.type) {
		case 'x-saveContext':
			pdfDoc.save();
			break;

		case 'x-restoreContext':
			pdfDoc.restore();
			break;

		case 'x-rotateContext':
			xVecRotateContext(vector, pdfDoc);
			break;

		case 'x-translateContext':
			xVecTranslateContext(vector, pdfDoc);
			break;

		case 'x-scaleContext':
			xVecScaleContext(vector, pdfDoc);
			break;

			case 'x-lineStyle':
			xVecLineStyle(vector, pdfDoc);
			break;

		case 'x-strokeColor':
			xVecStrokeColor(vector, pdfDoc);
			break;

		case 'x-fillColor':
			xVecFillColor(vector, pdfDoc);
			break;

		case 'x-strokePath':
			xVecStrokePath(vector, pdfDoc);
			break;

		case 'x-fillPath':
			xVecFillPath(vector, pdfDoc);
			break;

		case 'x-fillAndStrokePath':
			xVecFillAndStrokePath(vector, pdfDoc);
			break;

		case 'x-moveTo':
			xVecMoveTo(vector, pdfDoc);
			break;

		case 'x-lineTo':
			xVecLineTo(vector, pdfDoc);
			break;

		case 'x-line':
			xVecLine(vector, pdfDoc);
			break;

		case 'x-rect':
			xVecRect(vector, pdfDoc);
			break;

		case 'x-ellipse':
			xVecElipse(vector, pdfDoc);
			break;

		case 'x-quadraticCurve':
			xVecQuadraticCurve(vector, pdfDoc);
			break;

		case 'x-bezierCurve':
			xVecBezierCurve(vector, pdfDoc);
			break;

		case 'x-closePath':
			pdfDoc.closePath();
			break;

		case 'x-clipToRect':
			xVecClipToRect(vector, pdfDoc);
			break;
	}
}

function xVecRotateContext(vector, pdfDoc) {
	var angle = (vector.angle * -1).toFixed(2);

	if (vector.origin !== undefined) {
		pdfDoc.rotate(angle, {
			origin: [vector.origin.x, vector.origin.y]
		});
	} else {
		pdfDoc.rotate(angle);
	}
}

function xVecTranslateContext(vector, pdfDoc) {
	pdfDoc.translate(vector.x, vector.y);
}

function xVecScaleContext(vector, pdfDoc) {
	var scale = vector.scale;

	if (vector.origin !== undefined) {
		pdfDoc.scale(scale, {
			origin: [vector.origin.x, vector.origin.y]
		});
	} else {
		pdfDoc.scale(scale);
	}
}

function xVecLineStyle(vector, pdfDoc) {
	pdfDoc.lineWidth(vector.lineWidth || 1);
	if (vector.dash) {
		pdfDoc.dash(vector.dash.length, {
			space: vector.dash.space || vector.dash.length
		});
	} else {
		pdfDoc.undash();
	}
}

function xVecStrokeColor(vector, pdfDoc) {
	if (vector.strokeOpacity) {
		pdfDoc.strokeColor(vector.strokeColor, vector.strokeOpacity);
	} else {
		pdfDoc.strokeColor(vector.strokeColor);
	}
}

function xVecFillColor(vector, pdfDoc) {
	if (vector.fillOpacity) {
		pdfDoc.fillColor(vector.fillColor, vector.fillOpacity);
	} else {
		pdfDoc.fillColor(vector.fillColor);
	}
}

function xVecStrokePath(vector, pdfDoc) {
	if (vector.strokeColor !== undefined) {
		pdfDoc.stroke(vector.strokeColor);
	} else {
		pdfDoc.stroke();
	}
}

function xVecFillPath(vector, pdfDoc) {
	if (vector.fillColor !== undefined) {
		pdfDoc.fill(vector.fillColor);
	} else {
		pdfDoc.fill();
	}
}

function xVecFillAndStrokePath(vector, pdfDoc) {
	if ((vector.strokeColor !== undefined) && (vetor.fillColor !== undefined)) {
		pdfDoc.fillAndStroke(vector.fillColor, vector.strokeColor);
	} else {
		pdfDoc.fillAndStroke();
	}
}

function xVecMoveTo(vector, pdfDoc) {
	pdfDoc.moveTo(vector.x, vector.y);
}

function xVecLineTo(vector, pdfDoc) {
	pdfDoc.lineTo(vector.x, vector.y);
}

function xVecLine(vector, pdfDoc) {
	pdfDoc.moveTo(vector.x1, vector.y1);
	pdfDoc.lineTo(vector.x2, vector.y2);
}

function xVecRect(vector, pdfDoc) {
	pdfDoc.rect(vector.x, vector.y, vector.width, vector.height);
}

function xVecElipse(vector, pdfDoc) {
	pdfDoc.ellipse(vector.cx, vector.cy, vector.rx, vector.ry);
}

function xVecQuadraticCurve(vector, pdfDoc) {
	if ((vector.x1 !== undefined) && (vector.x2 !== undefined)) {
		pdfDoc.moveTo(vector.x1, vector.x2);
	}
	pdfDoc.quadraticCurveTo(vector.cpx, vector.cpy, vector.x2, vector.y2);
}

function xVecBezierCurve(vector, pdfDoc) {
	if ((vector.x1 !== undefined) && (vector.x2 !== undefined)) {
		pdfDoc.moveTo(vector.x1, vector.x2);
	}
	pdfDoc.bezierCurveTo(vector.cpx1, vector.cpy1, vector.cpx2, vector.cpy2, vector.x2, vector.y2);
}

function xVecClipToRect(vector, pdfDoc) {
	pdfDoc.rect(vector.x, vector.y, vector.width, vector.height);
	pdfDoc.clip();
}

module.exports = PdfPrinter;
>>>>>>> 441e2477

module.exports = PdfPrinter;<|MERGE_RESOLUTION|>--- conflicted
+++ resolved
@@ -89,7 +89,6 @@
 	var compressPdf = isBoolean(docDefinition.compress) ? docDefinition.compress : true;
 	var bufferPages = options.bufferPages || false;
 
-<<<<<<< HEAD
 	this.pdfKitDoc = PdfKitEngine.createPdfDocument({size: [pageSize.width, pageSize.height], bufferPages: bufferPages, autoFirstPage: false, compress: compressPdf});
 	setMetadata(docDefinition, this.pdfKitDoc);
 
@@ -116,46 +115,10 @@
 		var pageHeight = calculatePageHeight(pages, docDefinition.pageMargins);
 		this.pdfKitDoc.options.size = [pageSize.width, pageHeight];
 	}
-=======
-	if (docDefinition.pageOrientation === 'landscape') {
-		pageSize = {
-			width: pageSize.height,
-			height: pageSize.width
-		};
-	}
-	pageSize.orientation = docDefinition.pageOrientation === 'landscape'
-		? docDefinition.pageOrientation
-		: 'portrait';
-
-	this.pdfKitDoc = new PdfKit({
-		size: [
-			pageSize.width, pageSize.height
-		],
-		compress: false
-	});
-	this.pdfKitDoc.info.Producer = 'pdfmake';
-	this.pdfKitDoc.info.Creator = 'pdfmake';
-	this.fontProvider = new FontProvider(this.fontDescriptors, this.pdfKitDoc);
-
-	docDefinition.images = docDefinition.images || {};
-
-	var builder = new LayoutBuilder(pageSize, fixPageMargins(docDefinition.pageMargins || 40), new ImageMeasure(this.pdfKitDoc, docDefinition.images));
-
-	registerDefaultTableLayouts(builder);
-	if (options.tableLayouts) {
-		builder.registerTableLayouts(options.tableLayouts);
-	}
-
-	var pages = builder.layoutDocument(docDefinition.content, this.fontProvider, docDefinition.styles || {}, docDefinition.defaultStyle || {
-		fontSize: 12,
-		font: 'Roboto'
-	}, docDefinition.background, docDefinition.header, docDefinition.footer, docDefinition.images, docDefinition.watermark, docDefinition.pageBreakBefore);
->>>>>>> 441e2477
 
 	renderPages(pages, this.fontProvider, this.pdfKitDoc, options.progressCallback);
 
 	if (options.autoPrint) {
-<<<<<<< HEAD
 		var printActionRef = this.pdfKitDoc.ref({
 			Type: 'Action',
 			S: 'Named',
@@ -224,14 +187,6 @@
 			if (bottomPosition > height) {
 				height = bottomPosition;
 			}
-=======
-		var jsRef = this.pdfKitDoc.ref({S: 'JavaScript', JS: new StringObject('this.print\\(true\\);')});
-		var namesRef = this.pdfKitDoc.ref({
-			Names: [
-				new StringObject('EmbeddedJS'),
-				new PDFReference(this.pdfKitDoc, jsRef.id)
-			]
->>>>>>> 441e2477
 		});
 	});
 
@@ -306,7 +261,6 @@
 };
 
 function fixPageMargins(margin) {
-<<<<<<< HEAD
 	if (!margin) {
 		return null;
 	}
@@ -322,36 +276,6 @@
 			throw 'Invalid pageMargins definition';
 		}
 	}
-=======
-	if (!margin)
-		return null;
-
-	if (typeof margin === 'number' || margin instanceof Number) {
-		margin = {
-			left: margin,
-			right: margin,
-			top: margin,
-			bottom: margin
-		};
-	} else if (margin instanceof Array) {
-		if (margin.length === 2) {
-			margin = {
-				left: margin[0],
-				top: margin[1],
-				right: margin[0],
-				bottom: margin[1]
-			};
-		} else if (margin.length === 4) {
-			margin = {
-				left: margin[0],
-				top: margin[1],
-				right: margin[2],
-				bottom: margin[3]
-			};
-		} else
-			throw 'Invalid pageMargins definition';
-		}
->>>>>>> 441e2477
 
 	return margin;
 }
@@ -359,7 +283,6 @@
 function registerDefaultTableLayouts(layoutBuilder) {
 	layoutBuilder.registerTableLayouts({
 		noBorders: {
-<<<<<<< HEAD
 			hLineWidth: function (i) {
 				return 0;
 			},
@@ -423,118 +346,6 @@
 	}
 
 	return pageSize;
-=======
-			hLineWidth: function(i) {
-				return 0;
-			},
-			vLineWidth: function(i) {
-				return 0;
-			},
-			paddingLeft: function(i) {
-				return i && 4 || 0;
-			},
-			paddingRight: function(i, node) {
-				return (i < node.table.widths.length - 1)
-					? 4
-					: 0;
-			}
-		},
-		headerLineOnly: {
-			hLineWidth: function(i, node) {
-				if (i === 0 || i === node.table.body.length)
-					return 0;
-				return (i === node.table.headerRows)
-					? 2
-					: 0;
-			},
-			vLineWidth: function(i) {
-				return 0;
-			},
-			paddingLeft: function(i) {
-				return i === 0
-					? 0
-					: 8;
-			},
-			paddingRight: function(i, node) {
-				return (i === node.table.widths.length - 1)
-					? 0
-					: 8;
-			}
-		},
-		lightHorizontalLines: {
-			hLineWidth: function(i, node) {
-				if (i === 0 || i === node.table.body.length)
-					return 0;
-				return (i === node.table.headerRows)
-					? 2
-					: 1;
-			},
-			vLineWidth: function(i) {
-				return 0;
-			},
-			hLineColor: function(i) {
-				return i === 1
-					? 'black'
-					: '#aaa';
-			},
-			paddingLeft: function(i) {
-				return i === 0
-					? 0
-					: 8;
-			},
-			paddingRight: function(i, node) {
-				return (i === node.table.widths.length - 1)
-					? 0
-					: 8;
-			}
-		}
-	});
-}
-
-var defaultLayout = {
-	hLineWidth: function(i, node) {
-		return 1;
-	}, //return node.table.headerRows && i === node.table.headerRows && 3 || 0; },
-	vLineWidth: function(i, node) {
-		return 1;
-	},
-	hLineColor: function(i, node) {
-		return 'black';
-	},
-	vLineColor: function(i, node) {
-		return 'black';
-	},
-	paddingLeft: function(i, node) {
-		return 4;
-	}, //i && 4 || 0; },
-	paddingRight: function(i, node) {
-		return 4;
-	}, //(i < node.table.widths.length - 1) ? 4 : 0; },
-	paddingTop: function(i, node) {
-		return 2;
-	},
-	paddingBottom: function(i, node) {
-		return 2;
-	}
-};
-
-function pageSize2widthAndHeight(pageSize) {
-	if (typeof pageSize == 'string' || pageSize instanceof String) {
-		var size = sizes[pageSize.toUpperCase()];
-		if (!size)
-			throw('Page size ' + pageSize + ' not recognized');
-		return {width: size[0], height: size[1]};
-	}
-
-	return pageSize;
-}
-
-function StringObject(str) {
-	this.isString = true;
-	this.toString = function() {
-		return str;
-	};
->>>>>>> 441e2477
 }
 
 function updatePageOrientationInOptions(currentPage, pdfKitDoc) {
@@ -549,7 +360,6 @@
 	}
 }
 
-<<<<<<< HEAD
 function renderPages(pages, fontProvider, pdfKitDoc, progressCallback) {
 	pdfKitDoc._pdfMakePages = pages;
 	pdfKitDoc.addPage();
@@ -564,10 +374,6 @@
 	var renderedItems = 0;
 	progressCallback = progressCallback || function () {};
 
-=======
-function renderPages(pages, fontProvider, pdfKitDoc) {
-	pdfKitDoc._pdfMakePages = pages;
->>>>>>> 441e2477
 	for (var i = 0; i < pages.length; i++) {
 		if (i > 0) {
 			updatePageOrientationInOptions(pages[i], pdfKitDoc);
@@ -581,7 +387,6 @@
 				case 'vector':
 					renderVector(item.item, pdfKitDoc);
 					break;
-<<<<<<< HEAD
 				case 'line':
 					renderLine(item.item, item.item.x, item.item.y, pdfKitDoc);
 					break;
@@ -597,26 +402,10 @@
 			}
 			renderedItems++;
 			progressCallback(renderedItems / totalItems);
-=======
-
-				case 'line':
-					renderLine(item.item, item.item.x, item.item.y, pdfKitDoc);
-					break;
-
-				case 'image':
-					renderImage(item.item, item.item.x, item.item.y, pdfKitDoc);
-					break;
-			}
->>>>>>> 441e2477
 		}
 		if (page.watermark) {
 			renderWatermark(page, pdfKitDoc);
 		}
-<<<<<<< HEAD
-=======
-
-		fontProvider.setFontRefsToPdfDoc();
->>>>>>> 441e2477
 	}
 }
 
@@ -678,29 +467,20 @@
 			link: inline.link
 		};
 
-<<<<<<< HEAD
 		if (inline.fontFeatures) {
 			options.features = inline.fontFeatures;
 		}
 
 		pdfKitDoc.fill(inline.color || 'black');
-=======
-		var encoded = inline.font.encode(inline.text);
-		pdfKitDoc.addContent('BT');
->>>>>>> 441e2477
 
 		pdfKitDoc._font = inline.font;
 		pdfKitDoc.fontSize(inline.fontSize);
 		pdfKitDoc.text(inline.text, x + inline.x, y + shiftToBaseline, options);
 
-<<<<<<< HEAD
 		if (inline.linkToPage) {
 			var _ref = pdfKitDoc.ref({Type: 'Action', S: 'GoTo', D: [inline.linkToPage, 0, 0]}).end();
 			pdfKitDoc.annotate(x + inline.x, y + shiftToBaseline, inline.width, inline.height, {Subtype: 'Link', Dest: [inline.linkToPage - 1, 'XYZ', null, null, null]});
 		}
-=======
-		pdfKitDoc.addContent('<' + encoded.encodedText + '> Tj');
->>>>>>> 441e2477
 
 	}
 
@@ -715,7 +495,6 @@
 
 	pdfKitDoc.save();
 
-<<<<<<< HEAD
 	var angle = Math.atan2(pdfKitDoc.page.height, pdfKitDoc.page.width) * -180 / Math.PI;
 	pdfKitDoc.rotate(angle, {origin: [pdfKitDoc.page.width / 2, pdfKitDoc.page.height / 2]});
 
@@ -730,30 +509,6 @@
 }
 
 function renderVector(vector, pdfKitDoc) {
-=======
-	var angle = Math.atan2(pdfKitDoc.page.height, pdfKitDoc.page.width) * 180 / Math.PI;
-	pdfKitDoc.rotate(angle, {
-		origin: [
-			pdfKitDoc.page.width / 2,
-			pdfKitDoc.page.height / 2
-		]
-	});
-
-	var encoded = watermark.font.encode(watermark.text);
-	pdfKitDoc.addContent('BT');
-	pdfKitDoc.addContent('' + (pdfKitDoc.page.width / 2 - watermark.size.size.width / 2) + ' ' + (pdfKitDoc.page.height / 2 - watermark.size.size.height / 4) + ' Td');
-	pdfKitDoc.addContent('/' + encoded.fontId + ' ' + watermark.size.fontSize + ' Tf');
-	pdfKitDoc.addContent('<' + encoded.encodedText + '> Tj');
-	pdfKitDoc.addContent('ET');
-	pdfKitDoc.restore();
-}
-
-function renderVector(vector, pdfDoc) {
-	if (vector.type.startsWith('x-')) {
-		return renderXVector(vector, pdfDoc);
-	}
-
->>>>>>> 441e2477
 	//TODO: pdf optimization (there's no need to write all properties everytime)
 	pdfKitDoc.lineWidth(vector.lineWidth || 1);
 	if (vector.dash) {
@@ -830,7 +585,6 @@
 }
 
 function renderImage(image, x, y, pdfKitDoc) {
-<<<<<<< HEAD
 	pdfKitDoc.image(image.image, image.x, image.y, {width: image._width, height: image._height});
 	if (image.link) {
 		pdfKitDoc.link(image.x, image.y, image._width, image._height, image.link);
@@ -846,249 +600,5 @@
 function endClip(pdfKitDoc) {
 	pdfKitDoc.restore();
 }
-=======
-	if (image.xImage) {
-			renderXImage(image, pdfKitDoc);
-	} else {
-		pdfKitDoc.image(image.image, image.x, image.y, {
-			width: image._width,
-			height: image._height
-		});
-	}
-}
-
-/*
- * Extended handlers - Mobifilia
- */
-function renderXImage(image, pdfDoc) {
-	pdfDoc.save();
-	if (image.rotation !== 0) {
-		docTransformRotate(image.rotation, image.rotationOrigin, pdfDoc);
-	}
-
-	pdfDoc.image(image.image, image.x, image.y, {
-		width: image._width,
-		height: image._height
-	});
-	pdfDoc.restore();
-}
-
-function docTransformRotate(angle, origin, pdfDoc) {
-	var angle = (angle * -1).toFixed(2);
-
-	if ((origin !== null) && (origin !== undefined)) {
-		pdfDoc.rotate(angle, {
-			origin: [origin.x, origin.y]
-		});
-	} else {
-		pdfDoc.rotate(angle);
-	}
-}
-
-function renderXVector(vector, pdfDoc) {
-	switch (vector.type) {
-		case 'x-saveContext':
-			pdfDoc.save();
-			break;
-
-		case 'x-restoreContext':
-			pdfDoc.restore();
-			break;
-
-		case 'x-rotateContext':
-			xVecRotateContext(vector, pdfDoc);
-			break;
-
-		case 'x-translateContext':
-			xVecTranslateContext(vector, pdfDoc);
-			break;
-
-		case 'x-scaleContext':
-			xVecScaleContext(vector, pdfDoc);
-			break;
-
-			case 'x-lineStyle':
-			xVecLineStyle(vector, pdfDoc);
-			break;
-
-		case 'x-strokeColor':
-			xVecStrokeColor(vector, pdfDoc);
-			break;
-
-		case 'x-fillColor':
-			xVecFillColor(vector, pdfDoc);
-			break;
-
-		case 'x-strokePath':
-			xVecStrokePath(vector, pdfDoc);
-			break;
-
-		case 'x-fillPath':
-			xVecFillPath(vector, pdfDoc);
-			break;
-
-		case 'x-fillAndStrokePath':
-			xVecFillAndStrokePath(vector, pdfDoc);
-			break;
-
-		case 'x-moveTo':
-			xVecMoveTo(vector, pdfDoc);
-			break;
-
-		case 'x-lineTo':
-			xVecLineTo(vector, pdfDoc);
-			break;
-
-		case 'x-line':
-			xVecLine(vector, pdfDoc);
-			break;
-
-		case 'x-rect':
-			xVecRect(vector, pdfDoc);
-			break;
-
-		case 'x-ellipse':
-			xVecElipse(vector, pdfDoc);
-			break;
-
-		case 'x-quadraticCurve':
-			xVecQuadraticCurve(vector, pdfDoc);
-			break;
-
-		case 'x-bezierCurve':
-			xVecBezierCurve(vector, pdfDoc);
-			break;
-
-		case 'x-closePath':
-			pdfDoc.closePath();
-			break;
-
-		case 'x-clipToRect':
-			xVecClipToRect(vector, pdfDoc);
-			break;
-	}
-}
-
-function xVecRotateContext(vector, pdfDoc) {
-	var angle = (vector.angle * -1).toFixed(2);
-
-	if (vector.origin !== undefined) {
-		pdfDoc.rotate(angle, {
-			origin: [vector.origin.x, vector.origin.y]
-		});
-	} else {
-		pdfDoc.rotate(angle);
-	}
-}
-
-function xVecTranslateContext(vector, pdfDoc) {
-	pdfDoc.translate(vector.x, vector.y);
-}
-
-function xVecScaleContext(vector, pdfDoc) {
-	var scale = vector.scale;
-
-	if (vector.origin !== undefined) {
-		pdfDoc.scale(scale, {
-			origin: [vector.origin.x, vector.origin.y]
-		});
-	} else {
-		pdfDoc.scale(scale);
-	}
-}
-
-function xVecLineStyle(vector, pdfDoc) {
-	pdfDoc.lineWidth(vector.lineWidth || 1);
-	if (vector.dash) {
-		pdfDoc.dash(vector.dash.length, {
-			space: vector.dash.space || vector.dash.length
-		});
-	} else {
-		pdfDoc.undash();
-	}
-}
-
-function xVecStrokeColor(vector, pdfDoc) {
-	if (vector.strokeOpacity) {
-		pdfDoc.strokeColor(vector.strokeColor, vector.strokeOpacity);
-	} else {
-		pdfDoc.strokeColor(vector.strokeColor);
-	}
-}
-
-function xVecFillColor(vector, pdfDoc) {
-	if (vector.fillOpacity) {
-		pdfDoc.fillColor(vector.fillColor, vector.fillOpacity);
-	} else {
-		pdfDoc.fillColor(vector.fillColor);
-	}
-}
-
-function xVecStrokePath(vector, pdfDoc) {
-	if (vector.strokeColor !== undefined) {
-		pdfDoc.stroke(vector.strokeColor);
-	} else {
-		pdfDoc.stroke();
-	}
-}
-
-function xVecFillPath(vector, pdfDoc) {
-	if (vector.fillColor !== undefined) {
-		pdfDoc.fill(vector.fillColor);
-	} else {
-		pdfDoc.fill();
-	}
-}
-
-function xVecFillAndStrokePath(vector, pdfDoc) {
-	if ((vector.strokeColor !== undefined) && (vetor.fillColor !== undefined)) {
-		pdfDoc.fillAndStroke(vector.fillColor, vector.strokeColor);
-	} else {
-		pdfDoc.fillAndStroke();
-	}
-}
-
-function xVecMoveTo(vector, pdfDoc) {
-	pdfDoc.moveTo(vector.x, vector.y);
-}
-
-function xVecLineTo(vector, pdfDoc) {
-	pdfDoc.lineTo(vector.x, vector.y);
-}
-
-function xVecLine(vector, pdfDoc) {
-	pdfDoc.moveTo(vector.x1, vector.y1);
-	pdfDoc.lineTo(vector.x2, vector.y2);
-}
-
-function xVecRect(vector, pdfDoc) {
-	pdfDoc.rect(vector.x, vector.y, vector.width, vector.height);
-}
-
-function xVecElipse(vector, pdfDoc) {
-	pdfDoc.ellipse(vector.cx, vector.cy, vector.rx, vector.ry);
-}
-
-function xVecQuadraticCurve(vector, pdfDoc) {
-	if ((vector.x1 !== undefined) && (vector.x2 !== undefined)) {
-		pdfDoc.moveTo(vector.x1, vector.x2);
-	}
-	pdfDoc.quadraticCurveTo(vector.cpx, vector.cpy, vector.x2, vector.y2);
-}
-
-function xVecBezierCurve(vector, pdfDoc) {
-	if ((vector.x1 !== undefined) && (vector.x2 !== undefined)) {
-		pdfDoc.moveTo(vector.x1, vector.x2);
-	}
-	pdfDoc.bezierCurveTo(vector.cpx1, vector.cpy1, vector.cpx2, vector.cpy2, vector.x2, vector.y2);
-}
-
-function xVecClipToRect(vector, pdfDoc) {
-	pdfDoc.rect(vector.x, vector.y, vector.width, vector.height);
-	pdfDoc.clip();
-}
-
-module.exports = PdfPrinter;
->>>>>>> 441e2477
 
 module.exports = PdfPrinter;